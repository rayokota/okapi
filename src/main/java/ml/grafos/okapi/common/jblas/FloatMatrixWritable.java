package ml.grafos.okapi.common.jblas;

import java.io.DataInput;
import java.io.DataOutput;
import java.io.IOException;
import java.nio.ByteBuffer;
import java.nio.FloatBuffer;

import org.apache.hadoop.io.Writable;
import org.jblas.FloatMatrix;
<<<<<<< HEAD
import org.jblas.JavaBlas;

=======

>>>>>>> e65a557f
/**
 * Extension to the jblas FloatMatrix class that also implements the Writable
 * interface.
 * 
 * This class currently implements only a basic subset of the FloatMatrix 
 * constructors.
 * 
 * @author dl
 *
 */
public class FloatMatrixWritable extends FloatMatrix implements Writable {

  public FloatMatrixWritable() {
    super();
  }
  
  public FloatMatrixWritable(int rows) {
    super(rows);
  }

  public FloatMatrixWritable(FloatMatrix init){
      super(init.data);
      this.columns = init.columns;
      this.rows = init.rows;
  }
  
  public FloatMatrixWritable(int rows, int columns, float... array) {
    super(rows, columns, array);
  }
  
  public FloatMatrixWritable(int rows, int columns) {
    super(rows, columns);
  }
  
  /**
   * Creates a copy of the input matrix.
   * 
   * @param m
   */
  public FloatMatrixWritable(FloatMatrix m) {
    super(m.rows, m.columns);
    JavaBlas.rcopy(m.length, m.data, 0, 1, this.data, 0, 1);
  }
  
  @Override
  public void readFields(DataInput input) throws IOException {
    int length = input.readInt();
    this.rows = input.readInt();
    this.columns = input.readInt();
    byte[] array = new byte[length]; 
    input.readFully(array);
    this.data = toFloatArray(array);
    this.length = data.length;
  }

  @Override
  public void write(DataOutput output) throws IOException {
    byte[] array = toByteArray(data);
    output.writeInt(array.length);
    output.writeInt(rows);
    output.writeInt(columns);
    output.write(array);
  }

  public byte[] toByteArray(float[] floatArray) {
    byte byteArray[] = new byte[floatArray.length*4]; 
    ByteBuffer byteBuf = ByteBuffer.wrap(byteArray); 
    FloatBuffer floatBuf = byteBuf.asFloatBuffer(); 
    floatBuf.put (floatArray); 
    return byteArray; 
  }

  public float[] toFloatArray(byte[] byteArray) {
    float floatArray[] = new float[byteArray.length/4]; 
    ByteBuffer byteBuf = ByteBuffer.wrap(byteArray); 
    FloatBuffer floatBuf = byteBuf.asFloatBuffer(); 
    floatBuf.get (floatArray); 
    return floatArray; 
  }

}<|MERGE_RESOLUTION|>--- conflicted
+++ resolved
@@ -8,12 +8,8 @@
 
 import org.apache.hadoop.io.Writable;
 import org.jblas.FloatMatrix;
-<<<<<<< HEAD
 import org.jblas.JavaBlas;
-
-=======
-
->>>>>>> e65a557f
+
 /**
  * Extension to the jblas FloatMatrix class that also implements the Writable
  * interface.
@@ -34,12 +30,6 @@
     super(rows);
   }
 
-  public FloatMatrixWritable(FloatMatrix init){
-      super(init.data);
-      this.columns = init.columns;
-      this.rows = init.rows;
-  }
-  
   public FloatMatrixWritable(int rows, int columns, float... array) {
     super(rows, columns, array);
   }
